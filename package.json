--- conflicted
+++ resolved
@@ -1,18 +1,9 @@
 {
   "$schema": "https://json.schemastore.org/package.json",
   "name": "tus-node-server",
-<<<<<<< HEAD
-  "version": "0.8.1",
+  "version": "0.9.0",
   "description": "Node.js tus server",
   "packageManager": "yarn@3.2.3",
-=======
-  "description": "Node.js tus server",
-  "version": "0.9.0",
-  "repository": {
-    "type": "git",
-    "url": "git+https://github.com/tus/tus-node-server.git"
-  },
->>>>>>> 1e3735b5
   "keywords": [
     "tus",
     "framework",
