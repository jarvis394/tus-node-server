--- conflicted
+++ resolved
@@ -1,11 +1,7 @@
 {
   "$schema": "https://json.schemastore.org/package.json",
   "name": "@tus/azure-store",
-<<<<<<< HEAD
   "version": "1.0.0",
-=======
-  "version": "0.1.3",
->>>>>>> ba571db1
   "description": "Azure blob storage for @tus/server",
   "main": "dist/index.js",
   "homepage": "https://github.com/tus/tus-node-server#readme",
